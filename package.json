{
	"name": "obsidian-agent-client",
	"version": "0.3.0",
	"description": "Use AI coding agents via the Agent Client Protocol directly inside Obsidian",
	"main": "main.js",
	"scripts": {
		"dev": "node esbuild.config.mjs",
		"build": "tsc -noEmit -skipLibCheck && node esbuild.config.mjs production",
		"test": "vitest",
		"test:ui": "vitest --ui",
		"test:run": "vitest run",
		"test:coverage": "vitest run --coverage",
		"version": "node version-bump.mjs && git add manifest.json versions.json",
		"format": "prettier --write \"src/**/*.{ts,tsx}\" \"*.css\"",
		"format:check": "prettier --check \"src/**/*.{ts,tsx}\" \"*.css\""
	},
	"keywords": [],
	"author": "",
	"license": "Apache-2.0",
	"devDependencies": {
		"@testing-library/jest-dom": "^6.9.1",
		"@testing-library/react": "^16.3.0",
		"@testing-library/user-event": "^14.6.1",
		"@types/node": "^16.11.6",
		"@types/react": "^19.1.13",
		"@types/react-dom": "^19.1.9",
		"@typescript-eslint/eslint-plugin": "5.29.0",
		"@typescript-eslint/parser": "5.29.0",
		"@vitest/coverage-v8": "^1.6.1",
		"@vitest/ui": "^1.6.1",
		"builtin-modules": "3.3.0",
		"esbuild": "0.17.3",
		"happy-dom": "^20.0.10",
		"obsidian": "latest",
		"prettier": "^3.4.2",
		"tslib": "2.4.0",
		"typescript": "4.7.4",
		"vitest": "^1.6.1"
	},
	"dependencies": {
		"@agentclientprotocol/sdk": "^0.5.1",
		"@codemirror/state": "^6.5.2",
<<<<<<< HEAD
		"@codemirror/view": "^6.38.6",
=======
		"@codemirror/view": "^6.38.7",
>>>>>>> 763657fc
		"react": "^19.1.1",
		"react-dom": "^19.1.1"
	}
}<|MERGE_RESOLUTION|>--- conflicted
+++ resolved
@@ -40,11 +40,7 @@
 	"dependencies": {
 		"@agentclientprotocol/sdk": "^0.5.1",
 		"@codemirror/state": "^6.5.2",
-<<<<<<< HEAD
-		"@codemirror/view": "^6.38.6",
-=======
 		"@codemirror/view": "^6.38.7",
->>>>>>> 763657fc
 		"react": "^19.1.1",
 		"react-dom": "^19.1.1"
 	}
