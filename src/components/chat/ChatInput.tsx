import * as React from "react";
const { useRef, useState, useEffect, useCallback, useMemo } = React;
import { setIcon, DropdownComponent, Notice } from "obsidian";

import type AgentClientPlugin from "../../plugin";
import type { ChatView } from "./ChatView";
import type { NoteMetadata } from "../../domain/ports/vault-access.port";
import type {
	SlashCommand,
	SessionModeState,
	SessionModelState,
} from "../../domain/models/chat-session";
import type { ImagePromptContent } from "../../domain/models/prompt-content";
import type { UseMentionsReturn } from "../../hooks/useMentions";
import type { UseSlashCommandsReturn } from "../../hooks/useSlashCommands";
import type { UseAutoMentionReturn } from "../../hooks/useAutoMention";
import { SuggestionDropdown } from "./SuggestionDropdown";
import { ImagePreviewStrip, type AttachedImage } from "./ImagePreviewStrip";
import { Logger } from "../../shared/logger";
import { useSettings } from "../../hooks/useSettings";

// ============================================================================
// Image Constants
// ============================================================================

/** Maximum image size in MB */
const MAX_IMAGE_SIZE_MB = 5;

/** Maximum image size in bytes */
const MAX_IMAGE_SIZE_BYTES = MAX_IMAGE_SIZE_MB * 1024 * 1024;

/** Maximum number of images per message */
const MAX_IMAGE_COUNT = 10;

/** Supported image MIME types (whitelist) */
const SUPPORTED_IMAGE_TYPES = [
	"image/png",
	"image/jpeg",
	"image/gif",
	"image/webp",
] as const;

type SupportedImageType = (typeof SUPPORTED_IMAGE_TYPES)[number];

/**
 * Props for ChatInput component
 */
export interface ChatInputProps {
	/** Whether a message is currently being sent */
	isSending: boolean;
	/** Whether the session is ready for user input */
	isSessionReady: boolean;
	/** Display name of the active agent */
	agentLabel: string;
	/** Available slash commands */
	availableCommands: SlashCommand[];
	/** Whether auto-mention setting is enabled */
	autoMentionEnabled: boolean;
	/** Message to restore (e.g., after cancellation) */
	restoredMessage: string | null;
	/** Mentions hook state and methods */
	mentions: UseMentionsReturn;
	/** Slash commands hook state and methods */
	slashCommands: UseSlashCommandsReturn;
	/** Auto-mention hook state and methods */
	autoMention: UseAutoMentionReturn;
	/** Plugin instance */
	plugin: AgentClientPlugin;
	/** View instance for event registration */
	view: ChatView;
	/** Callback to send a message with optional images */
	onSendMessage: (
		content: string,
		images?: ImagePromptContent[],
	) => Promise<void>;
	/** Callback to stop the current generation */
	onStopGeneration: () => Promise<void>;
	/** Callback when restored message has been consumed */
	onRestoredMessageConsumed: () => void;
	/** Session mode state (available modes and current mode) */
	modes?: SessionModeState;
	/** Callback when mode is changed */
	onModeChange?: (modeId: string) => void;
	/** Session model state (available models and current model) - experimental */
	models?: SessionModelState;
	/** Callback when model is changed */
	onModelChange?: (modelId: string) => void;
	/** Whether the agent supports image attachments */
	supportsImages?: boolean;
	/** Current agent ID (used to clear images on agent switch) */
	agentId: string;
}

/**
 * Input component for the chat view.
 *
 * Handles:
 * - Text input with auto-resize
 * - Mention dropdown (@-mentions)
 * - Slash command dropdown (/-commands)
 * - Auto-mention badge
 * - Hint overlay for slash commands
 * - Send/stop button
 * - Keyboard navigation
 */
export function ChatInput({
	isSending,
	isSessionReady,
	agentLabel,
	availableCommands,
	autoMentionEnabled,
	restoredMessage,
	mentions,
	slashCommands,
	autoMention,
	plugin,
	view,
	onSendMessage,
	onStopGeneration,
	onRestoredMessageConsumed,
	modes,
	onModeChange,
	models,
	onModelChange,
	supportsImages = false,
	agentId,
}: ChatInputProps) {
	const logger = useMemo(() => new Logger(plugin), [plugin]);
	const settings = useSettings(plugin);

	// Local state
	const [inputValue, setInputValue] = useState("");
	const [hintText, setHintText] = useState<string | null>(null);
	const [commandText, setCommandText] = useState<string>("");
	const [attachedImages, setAttachedImages] = useState<AttachedImage[]>([]);

	// Refs
	const textareaRef = useRef<HTMLTextAreaElement>(null);
	const sendButtonRef = useRef<HTMLButtonElement>(null);
	const modeDropdownRef = useRef<HTMLDivElement>(null);
	const modeDropdownInstance = useRef<DropdownComponent | null>(null);
	const modelDropdownRef = useRef<HTMLDivElement>(null);
	const modelDropdownInstance = useRef<DropdownComponent | null>(null);

	// Clear attached images when agent changes
	useEffect(() => {
		setAttachedImages([]);
	}, [agentId]);

	/**
	 * Add an image to the attached images list.
	 * Simple addition - validation is done in handlePaste.
	 */
	const addImage = useCallback((image: AttachedImage) => {
		setAttachedImages((prev) => {
			// Safety check for race conditions
			if (prev.length >= MAX_IMAGE_COUNT) {
				return prev;
			}
			return [...prev, image];
		});
	}, []);

	/**
	 * Remove an image from the attached images list.
	 */
	const removeImage = useCallback((id: string) => {
		setAttachedImages((prev) => prev.filter((img) => img.id !== id));
	}, []);

	/**
	 * Convert a File to Base64 string.
	 */
	const fileToBase64 = useCallback(async (file: File): Promise<string> => {
		return new Promise((resolve, reject) => {
			const reader = new FileReader();
			reader.onload = () => {
				const result = reader.result as string;
				// Extract base64 part from "data:image/png;base64,..."
				const base64 = result.split(",")[1];
				resolve(base64);
			};
			reader.onerror = reject;
			reader.readAsDataURL(file);
		});
	}, []);

	/**
	 * Handle paste event for image attachment.
	 *
	 * v3 design:
	 * - Check file size before Base64 conversion (memory efficiency)
	 * - Use MIME type whitelist (security)
	 * - Track added count locally for multiple image paste
	 */
	const handlePaste = useCallback(
		async (e: React.ClipboardEvent) => {
			const items = e.clipboardData?.items;
			if (!items) return;

			// Check if clipboard contains any images
			const hasImages = Array.from(items).some((item) =>
				SUPPORTED_IMAGE_TYPES.includes(item.type as SupportedImageType),
			);

			// Show notice if agent doesn't support images but user tried to paste one
			if (hasImages && !supportsImages) {
				new Notice(
					"[Agent Client] This agent does not support image attachments",
				);
				return;
			}

			if (!supportsImages) return;

			// Track added count for multiple image paste
			let addedCount = 0;

			// Convert DataTransferItemList to array for iteration
			const itemsArray = Array.from(items);

			for (const item of itemsArray) {
				// Step 1: Check MIME type whitelist
				if (
					!SUPPORTED_IMAGE_TYPES.includes(
						item.type as SupportedImageType,
					)
				) {
					continue;
				}

				e.preventDefault();

				const file = item.getAsFile();
				if (!file) continue;

				// Step 2: Check image count (before conversion)
				if (attachedImages.length + addedCount >= MAX_IMAGE_COUNT) {
					new Notice(
						`[Agent Client] Maximum ${MAX_IMAGE_COUNT} images allowed`,
					);
					break;
				}

				// Step 3: Check file size (before conversion - key v3 improvement)
				if (file.size > MAX_IMAGE_SIZE_BYTES) {
					new Notice(
						`[Agent Client] Image too large (max ${MAX_IMAGE_SIZE_MB}MB)`,
					);
					continue;
				}

				// Step 4: Convert to Base64 after validation passes
				try {
					const base64 = await fileToBase64(file);
					addImage({
						id: crypto.randomUUID(),
						data: base64,
						mimeType: file.type,
					});
					addedCount++;
				} catch (error) {
					console.error("Failed to convert image:", error);
					new Notice("[Agent Client] Failed to attach image");
				}
			}
		},
		[supportsImages, attachedImages.length, addImage, fileToBase64],
	);

	/**
	 * Common logic for setting cursor position after text replacement.
	 */
	const setTextAndFocus = useCallback((newText: string) => {
		setInputValue(newText);

		// Set cursor position to end of text
		window.setTimeout(() => {
			const textarea = textareaRef.current;
			if (textarea) {
				const cursorPos = newText.length;
				textarea.selectionStart = cursorPos;
				textarea.selectionEnd = cursorPos;
				textarea.focus();
			}
		}, 0);
	}, []);

	/**
	 * Handle mention selection from dropdown.
	 */
	const selectMention = useCallback(
		(suggestion: NoteMetadata) => {
			const newText = mentions.selectSuggestion(inputValue, suggestion);
			setTextAndFocus(newText);
		},
		[mentions, inputValue, setTextAndFocus],
	);

	/**
	 * Handle slash command selection from dropdown.
	 */
	const handleSelectSlashCommand = useCallback(
		(command: SlashCommand) => {
			const newText = slashCommands.selectSuggestion(inputValue, command);
			setInputValue(newText);

			// Setup hint overlay if command has hint
			if (command.hint) {
				const cmdText = `/${command.name} `;
				setCommandText(cmdText);
				setHintText(command.hint);
			} else {
				// No hint - clear hint state
				setHintText(null);
				setCommandText("");
			}

			// Place cursor right after command name (before hint text)
			window.setTimeout(() => {
				const textarea = textareaRef.current;
				if (textarea) {
					const cursorPos = command.hint
						? `/${command.name} `.length
						: newText.length;
					textarea.selectionStart = cursorPos;
					textarea.selectionEnd = cursorPos;
					textarea.focus();
				}
			}, 0);
		},
		[slashCommands, inputValue],
	);

	/**
	 * Adjust textarea height based on content.
	 */
	const adjustTextareaHeight = useCallback(() => {
		const textarea = textareaRef.current;
		if (textarea) {
			// Remove previous dynamic height classes
			textarea.classList.remove(
				"textarea-auto-height",
				"textarea-expanded",
			);

			// Temporarily use auto to measure
			textarea.classList.add("textarea-auto-height");
			const scrollHeight = textarea.scrollHeight;
			const minHeight = 80;
			const maxHeight = 300;

			// Calculate height
			const calculatedHeight = Math.max(
				minHeight,
				Math.min(scrollHeight, maxHeight),
			);

			// Apply expanded class if needed
			if (calculatedHeight > minHeight) {
				textarea.classList.add("textarea-expanded");
				// Set CSS variable for dynamic height
				textarea.style.setProperty(
					"--textarea-height",
					`${calculatedHeight}px`,
				);
			} else {
				textarea.style.removeProperty("--textarea-height");
			}

			textarea.classList.remove("textarea-auto-height");
		}
	}, []);

	/**
	 * Update send button icon color based on state.
	 */
	const updateIconColor = useCallback(
		(svg: SVGElement) => {
			// Remove all state classes
			svg.classList.remove(
				"icon-sending",
				"icon-active",
				"icon-inactive",
			);

			if (isSending) {
				// Stop button - always active when sending
				svg.classList.add("icon-sending");
			} else {
				// Send button - active when has input
				const hasInput = inputValue.trim() !== "";
				svg.classList.add(hasInput ? "icon-active" : "icon-inactive");
			}
		},
		[isSending, inputValue],
	);

	/**
	 * Handle sending or stopping based on current state.
	 */
	const handleSendOrStop = useCallback(async () => {
		if (isSending) {
			await onStopGeneration();
			return;
		}

		// Allow sending if there's text OR images
		if (!inputValue.trim() && attachedImages.length === 0) return;

		// Save input value and images before clearing
		const messageToSend = inputValue;
		const imagesToSend: ImagePromptContent[] = attachedImages.map(
			(img) => ({
				type: "image",
				data: img.data,
				mimeType: img.mimeType,
			}),
		);

		// Clear input, images, and hint state immediately
		setInputValue("");
		setAttachedImages([]);
		setHintText(null);
		setCommandText("");

		await onSendMessage(
			messageToSend,
			imagesToSend.length > 0 ? imagesToSend : undefined,
		);
	}, [
		isSending,
		inputValue,
		attachedImages,
		onSendMessage,
		onStopGeneration,
	]);

	/**
	 * Handle dropdown keyboard navigation.
	 */
	const handleDropdownKeyPress = useCallback(
		(e: React.KeyboardEvent): boolean => {
			const isSlashCommandActive = slashCommands.isOpen;
			const isMentionActive = mentions.isOpen;

			if (!isSlashCommandActive && !isMentionActive) {
				return false;
			}

			// Arrow navigation
			if (e.key === "ArrowDown") {
				e.preventDefault();
				if (isSlashCommandActive) {
					slashCommands.navigate("down");
				} else {
					mentions.navigate("down");
				}
				return true;
			}

			if (e.key === "ArrowUp") {
				e.preventDefault();
				if (isSlashCommandActive) {
					slashCommands.navigate("up");
				} else {
					mentions.navigate("up");
				}
				return true;
			}

			// Select item (Enter or Tab)
			if (e.key === "Enter" || e.key === "Tab") {
				e.preventDefault();
				if (isSlashCommandActive) {
					const selectedCommand =
						slashCommands.suggestions[slashCommands.selectedIndex];
					if (selectedCommand) {
						handleSelectSlashCommand(selectedCommand);
					}
				} else {
					const selectedSuggestion =
						mentions.suggestions[mentions.selectedIndex];
					if (selectedSuggestion) {
						selectMention(selectedSuggestion);
					}
				}
				return true;
			}

			// Close dropdown (Escape)
			if (e.key === "Escape") {
				e.preventDefault();
				if (isSlashCommandActive) {
					slashCommands.close();
				} else {
					mentions.close();
				}
				return true;
			}

			return false;
		},
		[slashCommands, mentions, handleSelectSlashCommand, selectMention],
	);

	/**
	 * Handle keyboard events in the textarea.
	 */
	const handleKeyDown = useCallback(
		(e: React.KeyboardEvent) => {
			// Handle dropdown navigation first
			if (handleDropdownKeyPress(e)) {
				return;
			}

			// Normal input handling - check if should send based on shortcut setting
			if (e.key === "Enter" && !e.nativeEvent.isComposing) {
				const shouldSend =
					settings.sendMessageShortcut === "enter"
						? !e.shiftKey // Enter mode: send unless Shift is pressed
						: e.metaKey || e.ctrlKey; // Cmd+Enter mode: send only with Cmd/Ctrl

				if (shouldSend) {
					e.preventDefault();
					const buttonDisabled =
						!isSending &&
						(inputValue.trim() === "" || !isSessionReady);
					if (!buttonDisabled && !isSending) {
						void handleSendOrStop();
					}
				}
				// If not shouldSend, allow default behavior (newline)
			}
		},
		[
			handleDropdownKeyPress,
			isSending,
			inputValue,
			isSessionReady,
			handleSendOrStop,
			settings.sendMessageShortcut,
		],
	);

	/**
	 * Handle input changes in the textarea.
	 */
	const handleInputChange = useCallback(
		(e: React.ChangeEvent<HTMLTextAreaElement>) => {
			const newValue = e.target.value;
			const cursorPosition = e.target.selectionStart || 0;

			logger.log(
				"[DEBUG] Input changed:",
				newValue,
				"cursor:",
				cursorPosition,
			);

			setInputValue(newValue);

			// Hide hint overlay when user modifies the input
			if (hintText) {
				const expectedText = commandText + hintText;
				if (newValue !== expectedText) {
					setHintText(null);
					setCommandText("");
				}
			}

			// Update mention suggestions
			void mentions.updateSuggestions(newValue, cursorPosition);

			// Update slash command suggestions
			slashCommands.updateSuggestions(newValue, cursorPosition);
		},
		[logger, hintText, commandText, mentions, slashCommands],
	);

	// Adjust textarea height when input changes
	useEffect(() => {
		adjustTextareaHeight();
	}, [inputValue, adjustTextareaHeight]);

	// Update send button icon based on sending state
	useEffect(() => {
		if (sendButtonRef.current) {
			const iconName = isSending ? "square" : "send-horizontal";
			setIcon(sendButtonRef.current, iconName);
			const svg = sendButtonRef.current.querySelector("svg");
			if (svg) {
				updateIconColor(svg);
			}
		}
	}, [isSending, updateIconColor]);

	// Update icon color when input changes
	useEffect(() => {
		if (sendButtonRef.current) {
			const svg = sendButtonRef.current.querySelector("svg");
			if (svg) {
				updateIconColor(svg);
			}
		}
	}, [inputValue, updateIconColor]);

	// Auto-focus textarea on mount
	useEffect(() => {
		window.setTimeout(() => {
			if (textareaRef.current) {
				textareaRef.current.focus();
			}
		}, 0);
	}, []);

	// Restore message when provided (e.g., after cancellation)
	// Only restore if input is empty to avoid overwriting user's new input
	useEffect(() => {
		if (restoredMessage) {
			if (!inputValue.trim()) {
				setInputValue(restoredMessage);
				// Focus and place cursor at end
				window.setTimeout(() => {
					if (textareaRef.current) {
						textareaRef.current.focus();
						textareaRef.current.selectionStart =
							restoredMessage.length;
						textareaRef.current.selectionEnd =
							restoredMessage.length;
					}
				}, 0);
			}
			onRestoredMessageConsumed();
		}
	}, [restoredMessage, onRestoredMessageConsumed, inputValue]);

	// Stable references for callbacks
	const onModeChangeRef = useRef(onModeChange);
	onModeChangeRef.current = onModeChange;

	// Initialize Mode dropdown (only when availableModes change)
	const availableModes = modes?.availableModes;
	const currentModeId = modes?.currentModeId;

	useEffect(() => {
		const containerEl = modeDropdownRef.current;
		if (!containerEl) return;

		// Only show dropdown if there are multiple modes
		if (!availableModes || availableModes.length <= 1) {
			// Clean up existing dropdown if modes become unavailable
			if (modeDropdownInstance.current) {
				containerEl.empty();
				modeDropdownInstance.current = null;
			}
			return;
		}

		// Create dropdown if not exists
		if (!modeDropdownInstance.current) {
			const dropdown = new DropdownComponent(containerEl);
			modeDropdownInstance.current = dropdown;

			// Add options
			for (const mode of availableModes) {
				dropdown.addOption(mode.id, mode.name);
			}

			// Set initial value
			if (currentModeId) {
				dropdown.setValue(currentModeId);
			}

			// Handle change - use ref to avoid recreating dropdown on callback change
			dropdown.onChange((value) => {
				if (onModeChangeRef.current) {
					onModeChangeRef.current(value);
				}
			});
		}

		// Cleanup on unmount or when availableModes change
		return () => {
			if (modeDropdownInstance.current) {
				containerEl.empty();
				modeDropdownInstance.current = null;
			}
		};
	}, [availableModes]);

	// Update dropdown value when currentModeId changes (separate effect)
	useEffect(() => {
		if (modeDropdownInstance.current && currentModeId) {
			modeDropdownInstance.current.setValue(currentModeId);
		}
	}, [currentModeId]);

	// Stable references for model callbacks
	const onModelChangeRef = useRef(onModelChange);
	onModelChangeRef.current = onModelChange;

	// Initialize Model dropdown (only when availableModels change)
	const availableModels = models?.availableModels;
	const currentModelId = models?.currentModelId;

	useEffect(() => {
		const containerEl = modelDropdownRef.current;
		if (!containerEl) return;

		// Only show dropdown if there are multiple models
		if (!availableModels || availableModels.length <= 1) {
			// Clean up existing dropdown if models become unavailable
			if (modelDropdownInstance.current) {
				containerEl.empty();
				modelDropdownInstance.current = null;
			}
			return;
		}

		// Create dropdown if not exists
		if (!modelDropdownInstance.current) {
			const dropdown = new DropdownComponent(containerEl);
			modelDropdownInstance.current = dropdown;

			// Add options
			for (const model of availableModels) {
				dropdown.addOption(model.modelId, model.name);
			}

			// Set initial value
			if (currentModelId) {
				dropdown.setValue(currentModelId);
			}

			// Handle change - use ref to avoid recreating dropdown on callback change
			dropdown.onChange((value) => {
				if (onModelChangeRef.current) {
					onModelChangeRef.current(value);
				}
			});
		}

		// Cleanup on unmount or when availableModels change
		return () => {
			if (modelDropdownInstance.current) {
				containerEl.empty();
				modelDropdownInstance.current = null;
			}
		};
	}, [availableModels]);

	// Update dropdown value when currentModelId changes (separate effect)
	useEffect(() => {
		if (modelDropdownInstance.current && currentModelId) {
			modelDropdownInstance.current.setValue(currentModelId);
		}
	}, [currentModelId]);

	// Button disabled state - also allow sending if images are attached
	const isButtonDisabled =
		!isSending &&
		((inputValue.trim() === "" && attachedImages.length === 0) ||
			!isSessionReady);

	// Placeholder text
	const placeholder = `Message ${agentLabel} - @ to mention notes${availableCommands.length > 0 ? ", / for commands" : ""}`;

	return (
		<div className="chat-input-container">
			{/* Mention Dropdown */}
			{mentions.isOpen && (
				<SuggestionDropdown
					type="mention"
					items={mentions.suggestions}
					selectedIndex={mentions.selectedIndex}
					onSelect={selectMention}
					onClose={mentions.close}
					plugin={plugin}
					view={view}
				/>
			)}

			{/* Slash Command Dropdown */}
			{slashCommands.isOpen && (
				<SuggestionDropdown
					type="slash-command"
					items={slashCommands.suggestions}
					selectedIndex={slashCommands.selectedIndex}
					onSelect={handleSelectSlashCommand}
					onClose={slashCommands.close}
					plugin={plugin}
					view={view}
				/>
			)}

			{/* Input Box - flexbox container with border */}
			<div className="chat-input-box">
				{/* Auto-mention Badge */}
				{autoMentionEnabled && autoMention.activeNote && (
					<div className="auto-mention-inline">
						<span
							className={`mention-badge ${autoMention.isDisabled ? "disabled" : ""}`}
						>
							@{autoMention.activeNote.name}
							{autoMention.activeNote.selection && (
								<span className="selection-indicator">
									{":"}
									{autoMention.activeNote.selection.from
										.line + 1}
									-
									{autoMention.activeNote.selection.to.line +
										1}
								</span>
							)}
						</span>
						<button
							className="auto-mention-toggle-btn"
							onClick={(e) => {
								const newDisabledState =
									!autoMention.isDisabled;
								autoMention.toggle(newDisabledState);
								const iconName = newDisabledState
									? "x"
									: "plus";
								setIcon(e.currentTarget, iconName);
							}}
							title={
								autoMention.isDisabled
									? "Enable auto-mention"
									: "Temporarily disable auto-mention"
							}
							ref={(el) => {
								if (el) {
									const iconName = autoMention.isDisabled
										? "plus"
										: "x";
									setIcon(el, iconName);
								}
							}}
						/>
					</div>
				)}

				{/* Textarea with Hint Overlay */}
				<div className="textarea-wrapper">
					<textarea
						ref={textareaRef}
						value={inputValue}
						onChange={handleInputChange}
<<<<<<< HEAD
						onKeyDown={handleKeyPress}
						onPaste={(e) => void handlePaste(e)}
=======
						onKeyDown={handleKeyDown}
>>>>>>> 4dad6d0e
						placeholder={placeholder}
						className={`chat-input-textarea ${autoMentionEnabled && autoMention.activeNote ? "has-auto-mention" : ""}`}
						rows={1}
					/>
					{hintText && (
						<div className="hint-overlay" aria-hidden="true">
							<span className="invisible">{commandText}</span>
							<span className="hint-text">{hintText}</span>
						</div>
					)}
				</div>

				{/* Image Preview Strip (only shown when agent supports images) */}
				{supportsImages && (
					<ImagePreviewStrip
						images={attachedImages}
						onRemove={removeImage}
					/>
				)}

				{/* Input Actions (Mode Selector + Model Selector + Send Button) */}
				<div className="chat-input-actions">
					{/* Mode Selector */}
					{modes && modes.availableModes.length > 1 && (
						<div
							ref={modeDropdownRef}
							className="mode-selector"
							title={
								modes.availableModes.find(
									(m) => m.id === modes.currentModeId,
								)?.description ?? "Select mode"
							}
						>
							<span
								className="mode-selector-icon"
								ref={(el) => {
									if (el) setIcon(el, "chevron-down");
								}}
							/>
						</div>
					)}

					{/* Model Selector (experimental) */}
					{models && models.availableModels.length > 1 && (
						<div
							ref={modelDropdownRef}
							className="model-selector"
							title={
								models.availableModels.find(
									(m) => m.modelId === models.currentModelId,
								)?.description ?? "Select model"
							}
						>
							<span
								className="model-selector-icon"
								ref={(el) => {
									if (el) setIcon(el, "chevron-down");
								}}
							/>
						</div>
					)}

					{/* Send/Stop Button */}
					<button
						ref={sendButtonRef}
						onClick={() => void handleSendOrStop()}
						disabled={isButtonDisabled}
						className={`chat-send-button ${isSending ? "sending" : ""} ${isButtonDisabled ? "disabled" : ""}`}
						title={
							!isSessionReady
								? "Connecting..."
								: isSending
									? "Stop generation"
									: "Send message"
						}
					></button>
				</div>
			</div>
		</div>
	);
}<|MERGE_RESOLUTION|>--- conflicted
+++ resolved
@@ -848,12 +848,8 @@
 						ref={textareaRef}
 						value={inputValue}
 						onChange={handleInputChange}
-<<<<<<< HEAD
-						onKeyDown={handleKeyPress}
+						onKeyDown={handleKeyDown}
 						onPaste={(e) => void handlePaste(e)}
-=======
-						onKeyDown={handleKeyDown}
->>>>>>> 4dad6d0e
 						placeholder={placeholder}
 						className={`chat-input-textarea ${autoMentionEnabled && autoMention.activeNote ? "has-auto-mention" : ""}`}
 						rows={1}
