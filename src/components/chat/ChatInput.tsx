import * as React from "react";
const { useRef, useState, useEffect, useCallback, useMemo } = React;
import { setIcon, DropdownComponent, Notice } from "obsidian";

import type AgentClientPlugin from "../../plugin";
import type { ChatView } from "./ChatView";
import type { NoteMetadata } from "../../domain/ports/vault-access.port";
import type {
	SlashCommand,
	SessionModeState,
	SessionModelState,
} from "../../domain/models/chat-session";
import type { ImagePromptContent } from "../../domain/models/prompt-content";
import type { UseMentionsReturn } from "../../hooks/useMentions";
import type { UseSlashCommandsReturn } from "../../hooks/useSlashCommands";
import type { UseAutoMentionReturn } from "../../hooks/useAutoMention";
import { SuggestionDropdown } from "./SuggestionDropdown";
import { ImagePreviewStrip, type AttachedImage } from "./ImagePreviewStrip";
import { Logger } from "../../shared/logger";
import { useSettings } from "../../hooks/useSettings";

// ============================================================================
// Image Constants
// ============================================================================

/** Maximum image size in MB */
const MAX_IMAGE_SIZE_MB = 5;

/** Maximum image size in bytes */
const MAX_IMAGE_SIZE_BYTES = MAX_IMAGE_SIZE_MB * 1024 * 1024;

/** Maximum number of images per message */
const MAX_IMAGE_COUNT = 10;

/** Supported image MIME types (whitelist) */
const SUPPORTED_IMAGE_TYPES = [
	"image/png",
	"image/jpeg",
	"image/gif",
	"image/webp",
] as const;

type SupportedImageType = (typeof SUPPORTED_IMAGE_TYPES)[number];

/**
 * Props for ChatInput component
 */
export interface ChatInputProps {
	/** Whether a message is currently being sent */
	isSending: boolean;
	/** Whether the session is ready for user input */
	isSessionReady: boolean;
	/** Display name of the active agent */
	agentLabel: string;
	/** Available slash commands */
	availableCommands: SlashCommand[];
	/** Whether auto-mention setting is enabled */
	autoMentionEnabled: boolean;
	/** Message to restore (e.g., after cancellation) */
	restoredMessage: string | null;
	/** Mentions hook state and methods */
	mentions: UseMentionsReturn;
	/** Slash commands hook state and methods */
	slashCommands: UseSlashCommandsReturn;
	/** Auto-mention hook state and methods */
	autoMention: UseAutoMentionReturn;
	/** Plugin instance */
	plugin: AgentClientPlugin;
	/** View instance for event registration */
	view: ChatView;
	/** Callback to send a message with optional images */
	onSendMessage: (
		content: string,
		images?: ImagePromptContent[],
	) => Promise<void>;
	/** Callback to stop the current generation */
	onStopGeneration: () => Promise<void>;
	/** Callback when restored message has been consumed */
	onRestoredMessageConsumed: () => void;
	/** Session mode state (available modes and current mode) */
	modes?: SessionModeState;
	/** Callback when mode is changed */
	onModeChange?: (modeId: string) => void;
	/** Session model state (available models and current model) - experimental */
	models?: SessionModelState;
	/** Callback when model is changed */
	onModelChange?: (modelId: string) => void;
	/** Whether the agent supports image attachments */
	supportsImages?: boolean;
	/** Current agent ID (used to clear images on agent switch) */
	agentId: string;
}

/**
 * Input component for the chat view.
 *
 * Handles:
 * - Text input with auto-resize
 * - Mention dropdown (@-mentions)
 * - Slash command dropdown (/-commands)
 * - Auto-mention badge
 * - Hint overlay for slash commands
 * - Send/stop button
 * - Keyboard navigation
 */
export function ChatInput({
	isSending,
	isSessionReady,
	agentLabel,
	availableCommands,
	autoMentionEnabled,
	restoredMessage,
	mentions,
	slashCommands,
	autoMention,
	plugin,
	view,
	onSendMessage,
	onStopGeneration,
	onRestoredMessageConsumed,
	modes,
	onModeChange,
	models,
	onModelChange,
	supportsImages = false,
	agentId,
}: ChatInputProps) {
	const logger = useMemo(() => new Logger(plugin), [plugin]);
	const settings = useSettings(plugin);

	// Local state
	const [inputValue, setInputValue] = useState("");
	const [hintText, setHintText] = useState<string | null>(null);
	const [commandText, setCommandText] = useState<string>("");
	const [attachedImages, setAttachedImages] = useState<AttachedImage[]>([]);
	const [isDraggingOver, setIsDraggingOver] = useState(false);

	// Refs
	const textareaRef = useRef<HTMLTextAreaElement>(null);
	const dragCounterRef = useRef(0);
	const sendButtonRef = useRef<HTMLButtonElement>(null);
	const modeDropdownRef = useRef<HTMLDivElement>(null);
	const modeDropdownInstance = useRef<DropdownComponent | null>(null);
	const modelDropdownRef = useRef<HTMLDivElement>(null);
	const modelDropdownInstance = useRef<DropdownComponent | null>(null);

	// Clear attached images when agent changes
	useEffect(() => {
		setAttachedImages([]);
	}, [agentId]);

	/**
	 * Add an image to the attached images list.
	 * Simple addition - validation is done in handlePaste.
	 */
	const addImage = useCallback((image: AttachedImage) => {
		setAttachedImages((prev) => {
			// Safety check for race conditions
			if (prev.length >= MAX_IMAGE_COUNT) {
				return prev;
			}
			return [...prev, image];
		});
	}, []);

	/**
	 * Remove an image from the attached images list.
	 */
	const removeImage = useCallback((id: string) => {
		setAttachedImages((prev) => prev.filter((img) => img.id !== id));
	}, []);

	/**
	 * Convert a File to Base64 string.
	 */
	const fileToBase64 = useCallback(async (file: File): Promise<string> => {
		return new Promise((resolve, reject) => {
			const reader = new FileReader();
			reader.onload = () => {
				const result = reader.result as string;
				// Extract base64 part from "data:image/png;base64,..."
				const base64 = result.split(",")[1];
				resolve(base64);
			};
			reader.onerror = reject;
			reader.readAsDataURL(file);
		});
	}, []);

	/**
	 * Process and attach image files.
	 * Common logic for paste and drop handlers.
	 */
	const processImageFiles = useCallback(
		async (files: File[]) => {
			let addedCount = 0;

			for (const file of files) {
				// Check image count
				if (attachedImages.length + addedCount >= MAX_IMAGE_COUNT) {
					new Notice(
						`[Agent Client] Maximum ${MAX_IMAGE_COUNT} images allowed`,
					);
					break;
				}

				// Check file size (before conversion - memory efficiency)
				if (file.size > MAX_IMAGE_SIZE_BYTES) {
					new Notice(
						`[Agent Client] Image too large (max ${MAX_IMAGE_SIZE_MB}MB)`,
					);
					continue;
				}

				// Convert to Base64 and add
				try {
					const base64 = await fileToBase64(file);
					addImage({
						id: crypto.randomUUID(),
						data: base64,
						mimeType: file.type,
					});
					addedCount++;
				} catch (error) {
					console.error("Failed to convert image:", error);
					new Notice("[Agent Client] Failed to attach image");
				}
			}
		},
		[attachedImages.length, addImage, fileToBase64],
	);

	/**
	 * Handle paste event for image attachment.
	 */
	const handlePaste = useCallback(
		async (e: React.ClipboardEvent) => {
			const items = e.clipboardData?.items;
			if (!items) return;

			// Extract image files from clipboard
			const imageFiles: File[] = [];
			for (const item of Array.from(items)) {
				if (
					SUPPORTED_IMAGE_TYPES.includes(
						item.type as SupportedImageType,
					)
				) {
					const file = item.getAsFile();
					if (file) imageFiles.push(file);
				}
			}

			if (imageFiles.length === 0) return;

			e.preventDefault();

			if (!supportsImages) {
				new Notice(
					"[Agent Client] This agent does not support image attachments",
				);
				return;
			}

			await processImageFiles(imageFiles);
		},
		[supportsImages, processImageFiles],
	);

	/**
	 * Handle drag over event to allow drop.
	 */
	const handleDragOver = useCallback((e: React.DragEvent) => {
		if (e.dataTransfer?.types.includes("Files")) {
			e.preventDefault();
			e.dataTransfer.dropEffect = "copy";
		}
	}, []);

	/**
	 * Handle drag enter event for visual feedback.
	 * Uses counter to handle child element enter/leave correctly.
	 */
	const handleDragEnter = useCallback((e: React.DragEvent) => {
		if (e.dataTransfer?.types.includes("Files")) {
			e.preventDefault();
			dragCounterRef.current++;
			if (dragCounterRef.current === 1) {
				setIsDraggingOver(true);
			}
		}
	}, []);

	/**
	 * Handle drag leave event to reset visual feedback.
	 */
	const handleDragLeave = useCallback((e: React.DragEvent) => {
		dragCounterRef.current--;
		if (dragCounterRef.current === 0) {
			setIsDraggingOver(false);
		}
	}, []);

	/**
	 * Handle drop event for image files.
	 */
	const handleDrop = useCallback(
		async (e: React.DragEvent) => {
			dragCounterRef.current = 0;
			setIsDraggingOver(false);

			const files = e.dataTransfer?.files;
			if (!files || files.length === 0) return;

			// Filter to supported image types
			const imageFiles = Array.from(files).filter((file) =>
				SUPPORTED_IMAGE_TYPES.includes(file.type as SupportedImageType),
			);

			if (imageFiles.length === 0) return;

			e.preventDefault();

			if (!supportsImages) {
				new Notice(
					"[Agent Client] This agent does not support image attachments",
				);
				return;
			}

			await processImageFiles(imageFiles);
		},
		[supportsImages, processImageFiles],
	);

	/**
	 * Common logic for setting cursor position after text replacement.
	 */
	const setTextAndFocus = useCallback((newText: string) => {
		setInputValue(newText);

		// Set cursor position to end of text
		window.setTimeout(() => {
			const textarea = textareaRef.current;
			if (textarea) {
				const cursorPos = newText.length;
				textarea.selectionStart = cursorPos;
				textarea.selectionEnd = cursorPos;
				textarea.focus();
			}
		}, 0);
	}, []);

	/**
	 * Handle mention selection from dropdown.
	 */
	const selectMention = useCallback(
		(suggestion: NoteMetadata) => {
			const newText = mentions.selectSuggestion(inputValue, suggestion);
			setTextAndFocus(newText);
		},
		[mentions, inputValue, setTextAndFocus],
	);

	/**
	 * Handle slash command selection from dropdown.
	 */
	const handleSelectSlashCommand = useCallback(
		(command: SlashCommand) => {
			const newText = slashCommands.selectSuggestion(inputValue, command);
			setInputValue(newText);

			// Setup hint overlay if command has hint
			if (command.hint) {
				const cmdText = `/${command.name} `;
				setCommandText(cmdText);
				setHintText(command.hint);
			} else {
				// No hint - clear hint state
				setHintText(null);
				setCommandText("");
			}

			// Place cursor right after command name (before hint text)
			window.setTimeout(() => {
				const textarea = textareaRef.current;
				if (textarea) {
					const cursorPos = command.hint
						? `/${command.name} `.length
						: newText.length;
					textarea.selectionStart = cursorPos;
					textarea.selectionEnd = cursorPos;
					textarea.focus();
				}
			}, 0);
		},
		[slashCommands, inputValue],
	);

	/**
	 * Adjust textarea height based on content.
	 */
	const adjustTextareaHeight = useCallback(() => {
		const textarea = textareaRef.current;
		if (textarea) {
			// Remove previous dynamic height classes
			textarea.classList.remove(
				"textarea-auto-height",
				"textarea-expanded",
			);

			// Temporarily use auto to measure
			textarea.classList.add("textarea-auto-height");
			const scrollHeight = textarea.scrollHeight;
			const minHeight = 80;
			const maxHeight = 300;

			// Calculate height
			const calculatedHeight = Math.max(
				minHeight,
				Math.min(scrollHeight, maxHeight),
			);

			// Apply expanded class if needed
			if (calculatedHeight > minHeight) {
				textarea.classList.add("textarea-expanded");
				// Set CSS variable for dynamic height
				textarea.style.setProperty(
					"--textarea-height",
					`${calculatedHeight}px`,
				);
			} else {
				textarea.style.removeProperty("--textarea-height");
			}

			textarea.classList.remove("textarea-auto-height");
		}
	}, []);

	/**
	 * Update send button icon color based on state.
	 */
	const updateIconColor = useCallback(
		(svg: SVGElement) => {
			// Remove all state classes
			svg.classList.remove(
				"icon-sending",
				"icon-active",
				"icon-inactive",
			);

			if (isSending) {
				// Stop button - always active when sending
				svg.classList.add("icon-sending");
			} else {
				// Send button - active when has input
				const hasInput = inputValue.trim() !== "";
				svg.classList.add(hasInput ? "icon-active" : "icon-inactive");
			}
		},
		[isSending, inputValue],
	);

	/**
	 * Handle sending or stopping based on current state.
	 */
	const handleSendOrStop = useCallback(async () => {
		if (isSending) {
			await onStopGeneration();
			return;
		}

		// Allow sending if there's text OR images
		if (!inputValue.trim() && attachedImages.length === 0) return;

<<<<<<< HEAD
		// Save input value and images before clearing
		const messageToSend = inputValue;
		const imagesToSend: ImagePromptContent[] = attachedImages.map(
			(img) => ({
				type: "image",
				data: img.data,
				mimeType: img.mimeType,
			}),
		);

		// Clear input, images, and hint state immediately
=======
		// Save input value before clearing
		const messageToSend = inputValue.trim();

		// Clear input and hint state immediately
>>>>>>> f628c668
		setInputValue("");
		setAttachedImages([]);
		setHintText(null);
		setCommandText("");

		await onSendMessage(
			messageToSend,
			imagesToSend.length > 0 ? imagesToSend : undefined,
		);
	}, [
		isSending,
		inputValue,
		attachedImages,
		onSendMessage,
		onStopGeneration,
	]);

	/**
	 * Handle dropdown keyboard navigation.
	 */
	const handleDropdownKeyPress = useCallback(
		(e: React.KeyboardEvent): boolean => {
			const isSlashCommandActive = slashCommands.isOpen;
			const isMentionActive = mentions.isOpen;

			if (!isSlashCommandActive && !isMentionActive) {
				return false;
			}

			// Arrow navigation
			if (e.key === "ArrowDown") {
				e.preventDefault();
				if (isSlashCommandActive) {
					slashCommands.navigate("down");
				} else {
					mentions.navigate("down");
				}
				return true;
			}

			if (e.key === "ArrowUp") {
				e.preventDefault();
				if (isSlashCommandActive) {
					slashCommands.navigate("up");
				} else {
					mentions.navigate("up");
				}
				return true;
			}

			// Select item (Enter or Tab)
			if (e.key === "Enter" || e.key === "Tab") {
				e.preventDefault();
				if (isSlashCommandActive) {
					const selectedCommand =
						slashCommands.suggestions[slashCommands.selectedIndex];
					if (selectedCommand) {
						handleSelectSlashCommand(selectedCommand);
					}
				} else {
					const selectedSuggestion =
						mentions.suggestions[mentions.selectedIndex];
					if (selectedSuggestion) {
						selectMention(selectedSuggestion);
					}
				}
				return true;
			}

			// Close dropdown (Escape)
			if (e.key === "Escape") {
				e.preventDefault();
				if (isSlashCommandActive) {
					slashCommands.close();
				} else {
					mentions.close();
				}
				return true;
			}

			return false;
		},
		[slashCommands, mentions, handleSelectSlashCommand, selectMention],
	);

	/**
	 * Handle keyboard events in the textarea.
	 */
	const handleKeyDown = useCallback(
		(e: React.KeyboardEvent) => {
			// Handle dropdown navigation first
			if (handleDropdownKeyPress(e)) {
				return;
			}

			// Normal input handling - check if should send based on shortcut setting
			if (e.key === "Enter" && !e.nativeEvent.isComposing) {
				const shouldSend =
					settings.sendMessageShortcut === "enter"
						? !e.shiftKey // Enter mode: send unless Shift is pressed
						: e.metaKey || e.ctrlKey; // Cmd+Enter mode: send only with Cmd/Ctrl

				if (shouldSend) {
					e.preventDefault();
					const buttonDisabled =
						!isSending &&
						(inputValue.trim() === "" || !isSessionReady);
					if (!buttonDisabled && !isSending) {
						void handleSendOrStop();
					}
				}
				// If not shouldSend, allow default behavior (newline)
			}
		},
		[
			handleDropdownKeyPress,
			isSending,
			inputValue,
			isSessionReady,
			handleSendOrStop,
			settings.sendMessageShortcut,
		],
	);

	/**
	 * Handle input changes in the textarea.
	 */
	const handleInputChange = useCallback(
		(e: React.ChangeEvent<HTMLTextAreaElement>) => {
			const newValue = e.target.value;
			const cursorPosition = e.target.selectionStart || 0;

			logger.log(
				"[DEBUG] Input changed:",
				newValue,
				"cursor:",
				cursorPosition,
			);

			setInputValue(newValue);

			// Hide hint overlay when user modifies the input
			if (hintText) {
				const expectedText = commandText + hintText;
				if (newValue !== expectedText) {
					setHintText(null);
					setCommandText("");
				}
			}

			// Update mention suggestions
			void mentions.updateSuggestions(newValue, cursorPosition);

			// Update slash command suggestions
			slashCommands.updateSuggestions(newValue, cursorPosition);
		},
		[logger, hintText, commandText, mentions, slashCommands],
	);

	// Adjust textarea height when input changes
	useEffect(() => {
		adjustTextareaHeight();
	}, [inputValue, adjustTextareaHeight]);

	// Update send button icon based on sending state
	useEffect(() => {
		if (sendButtonRef.current) {
			const iconName = isSending ? "square" : "send-horizontal";
			setIcon(sendButtonRef.current, iconName);
			const svg = sendButtonRef.current.querySelector("svg");
			if (svg) {
				updateIconColor(svg);
			}
		}
	}, [isSending, updateIconColor]);

	// Update icon color when input changes
	useEffect(() => {
		if (sendButtonRef.current) {
			const svg = sendButtonRef.current.querySelector("svg");
			if (svg) {
				updateIconColor(svg);
			}
		}
	}, [inputValue, updateIconColor]);

	// Auto-focus textarea on mount
	useEffect(() => {
		window.setTimeout(() => {
			if (textareaRef.current) {
				textareaRef.current.focus();
			}
		}, 0);
	}, []);

	// Restore message when provided (e.g., after cancellation)
	// Only restore if input is empty to avoid overwriting user's new input
	useEffect(() => {
		if (restoredMessage) {
			if (!inputValue.trim()) {
				setInputValue(restoredMessage);
				// Focus and place cursor at end
				window.setTimeout(() => {
					if (textareaRef.current) {
						textareaRef.current.focus();
						textareaRef.current.selectionStart =
							restoredMessage.length;
						textareaRef.current.selectionEnd =
							restoredMessage.length;
					}
				}, 0);
			}
			onRestoredMessageConsumed();
		}
	}, [restoredMessage, onRestoredMessageConsumed, inputValue]);

	// Stable references for callbacks
	const onModeChangeRef = useRef(onModeChange);
	onModeChangeRef.current = onModeChange;

	// Initialize Mode dropdown (only when availableModes change)
	const availableModes = modes?.availableModes;
	const currentModeId = modes?.currentModeId;

	useEffect(() => {
		const containerEl = modeDropdownRef.current;
		if (!containerEl) return;

		// Only show dropdown if there are multiple modes
		if (!availableModes || availableModes.length <= 1) {
			// Clean up existing dropdown if modes become unavailable
			if (modeDropdownInstance.current) {
				containerEl.empty();
				modeDropdownInstance.current = null;
			}
			return;
		}

		// Create dropdown if not exists
		if (!modeDropdownInstance.current) {
			const dropdown = new DropdownComponent(containerEl);
			modeDropdownInstance.current = dropdown;

			// Add options
			for (const mode of availableModes) {
				dropdown.addOption(mode.id, mode.name);
			}

			// Set initial value
			if (currentModeId) {
				dropdown.setValue(currentModeId);
			}

			// Handle change - use ref to avoid recreating dropdown on callback change
			dropdown.onChange((value) => {
				if (onModeChangeRef.current) {
					onModeChangeRef.current(value);
				}
			});
		}

		// Cleanup on unmount or when availableModes change
		return () => {
			if (modeDropdownInstance.current) {
				containerEl.empty();
				modeDropdownInstance.current = null;
			}
		};
	}, [availableModes]);

	// Update dropdown value when currentModeId changes (separate effect)
	useEffect(() => {
		if (modeDropdownInstance.current && currentModeId) {
			modeDropdownInstance.current.setValue(currentModeId);
		}
	}, [currentModeId]);

	// Stable references for model callbacks
	const onModelChangeRef = useRef(onModelChange);
	onModelChangeRef.current = onModelChange;

	// Initialize Model dropdown (only when availableModels change)
	const availableModels = models?.availableModels;
	const currentModelId = models?.currentModelId;

	useEffect(() => {
		const containerEl = modelDropdownRef.current;
		if (!containerEl) return;

		// Only show dropdown if there are multiple models
		if (!availableModels || availableModels.length <= 1) {
			// Clean up existing dropdown if models become unavailable
			if (modelDropdownInstance.current) {
				containerEl.empty();
				modelDropdownInstance.current = null;
			}
			return;
		}

		// Create dropdown if not exists
		if (!modelDropdownInstance.current) {
			const dropdown = new DropdownComponent(containerEl);
			modelDropdownInstance.current = dropdown;

			// Add options
			for (const model of availableModels) {
				dropdown.addOption(model.modelId, model.name);
			}

			// Set initial value
			if (currentModelId) {
				dropdown.setValue(currentModelId);
			}

			// Handle change - use ref to avoid recreating dropdown on callback change
			dropdown.onChange((value) => {
				if (onModelChangeRef.current) {
					onModelChangeRef.current(value);
				}
			});
		}

		// Cleanup on unmount or when availableModels change
		return () => {
			if (modelDropdownInstance.current) {
				containerEl.empty();
				modelDropdownInstance.current = null;
			}
		};
	}, [availableModels]);

	// Update dropdown value when currentModelId changes (separate effect)
	useEffect(() => {
		if (modelDropdownInstance.current && currentModelId) {
			modelDropdownInstance.current.setValue(currentModelId);
		}
	}, [currentModelId]);

	// Button disabled state - also allow sending if images are attached
	const isButtonDisabled =
		!isSending &&
		((inputValue.trim() === "" && attachedImages.length === 0) ||
			!isSessionReady);

	// Placeholder text
	const placeholder = `Message ${agentLabel} - @ to mention notes${availableCommands.length > 0 ? ", / for commands" : ""}`;

	return (
		<div className="chat-input-container">
			{/* Mention Dropdown */}
			{mentions.isOpen && (
				<SuggestionDropdown
					type="mention"
					items={mentions.suggestions}
					selectedIndex={mentions.selectedIndex}
					onSelect={selectMention}
					onClose={mentions.close}
					plugin={plugin}
					view={view}
				/>
			)}

			{/* Slash Command Dropdown */}
			{slashCommands.isOpen && (
				<SuggestionDropdown
					type="slash-command"
					items={slashCommands.suggestions}
					selectedIndex={slashCommands.selectedIndex}
					onSelect={handleSelectSlashCommand}
					onClose={slashCommands.close}
					plugin={plugin}
					view={view}
				/>
			)}

			{/* Input Box - flexbox container with border */}
			<div
				className={`chat-input-box ${isDraggingOver ? "dragging-over" : ""}`}
				onDragOver={handleDragOver}
				onDragEnter={handleDragEnter}
				onDragLeave={handleDragLeave}
				onDrop={(e) => void handleDrop(e)}
			>
				{/* Auto-mention Badge */}
				{autoMentionEnabled && autoMention.activeNote && (
					<div className="auto-mention-inline">
						<span
							className={`mention-badge ${autoMention.isDisabled ? "disabled" : ""}`}
						>
							@{autoMention.activeNote.name}
							{autoMention.activeNote.selection && (
								<span className="selection-indicator">
									{":"}
									{autoMention.activeNote.selection.from
										.line + 1}
									-
									{autoMention.activeNote.selection.to.line +
										1}
								</span>
							)}
						</span>
						<button
							className="auto-mention-toggle-btn"
							onClick={(e) => {
								const newDisabledState =
									!autoMention.isDisabled;
								autoMention.toggle(newDisabledState);
								const iconName = newDisabledState
									? "x"
									: "plus";
								setIcon(e.currentTarget, iconName);
							}}
							title={
								autoMention.isDisabled
									? "Enable auto-mention"
									: "Temporarily disable auto-mention"
							}
							ref={(el) => {
								if (el) {
									const iconName = autoMention.isDisabled
										? "plus"
										: "x";
									setIcon(el, iconName);
								}
							}}
						/>
					</div>
				)}

				{/* Textarea with Hint Overlay */}
				<div className="textarea-wrapper">
					<textarea
						ref={textareaRef}
						value={inputValue}
						onChange={handleInputChange}
						onKeyDown={handleKeyDown}
						onPaste={(e) => void handlePaste(e)}
						placeholder={placeholder}
						className={`chat-input-textarea ${autoMentionEnabled && autoMention.activeNote ? "has-auto-mention" : ""}`}
						rows={1}
					/>
					{hintText && (
						<div className="hint-overlay" aria-hidden="true">
							<span className="invisible">{commandText}</span>
							<span className="hint-text">{hintText}</span>
						</div>
					)}
				</div>

				{/* Image Preview Strip (only shown when agent supports images) */}
				{supportsImages && (
					<ImagePreviewStrip
						images={attachedImages}
						onRemove={removeImage}
					/>
				)}

				{/* Input Actions (Mode Selector + Model Selector + Send Button) */}
				<div className="chat-input-actions">
					{/* Mode Selector */}
					{modes && modes.availableModes.length > 1 && (
						<div
							ref={modeDropdownRef}
							className="mode-selector"
							title={
								modes.availableModes.find(
									(m) => m.id === modes.currentModeId,
								)?.description ?? "Select mode"
							}
						>
							<span
								className="mode-selector-icon"
								ref={(el) => {
									if (el) setIcon(el, "chevron-down");
								}}
							/>
						</div>
					)}

					{/* Model Selector (experimental) */}
					{models && models.availableModels.length > 1 && (
						<div
							ref={modelDropdownRef}
							className="model-selector"
							title={
								models.availableModels.find(
									(m) => m.modelId === models.currentModelId,
								)?.description ?? "Select model"
							}
						>
							<span
								className="model-selector-icon"
								ref={(el) => {
									if (el) setIcon(el, "chevron-down");
								}}
							/>
						</div>
					)}

					{/* Send/Stop Button */}
					<button
						ref={sendButtonRef}
						onClick={() => void handleSendOrStop()}
						disabled={isButtonDisabled}
						className={`chat-send-button ${isSending ? "sending" : ""} ${isButtonDisabled ? "disabled" : ""}`}
						title={
							!isSessionReady
								? "Connecting..."
								: isSending
									? "Stop generation"
									: "Send message"
						}
					></button>
				</div>
			</div>
		</div>
	);
}<|MERGE_RESOLUTION|>--- conflicted
+++ resolved
@@ -473,9 +473,8 @@
 		// Allow sending if there's text OR images
 		if (!inputValue.trim() && attachedImages.length === 0) return;
 
-<<<<<<< HEAD
 		// Save input value and images before clearing
-		const messageToSend = inputValue;
+		const messageToSend = inputValue.trim();
 		const imagesToSend: ImagePromptContent[] = attachedImages.map(
 			(img) => ({
 				type: "image",
@@ -485,12 +484,6 @@
 		);
 
 		// Clear input, images, and hint state immediately
-=======
-		// Save input value before clearing
-		const messageToSend = inputValue.trim();
-
-		// Clear input and hint state immediately
->>>>>>> f628c668
 		setInputValue("");
 		setAttachedImages([]);
 		setHintText(null);
